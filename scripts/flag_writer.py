#!/usr/bin/env python3

"""Capture L1 flags from the SPEAD stream(s) produced by cal.

We adopt a naive strategy and store the flags for each heap in a single
object. These objects will be later picked up by the trawler process
and inserted into the appropriate bucket in S3 from where they will be
picked up by katdal.

"""

import os
import logging
import signal
import enum
import json
import sys
import asyncio
import time
from collections import defaultdict

import numpy as np
import spead2
import spead2.recv.asyncio
import katsdptelstate
import katsdpservices
from aiokatcp import DeviceServer, Sensor, FailReply
import katsdpflagwriter


class Status(enum.Enum):
    IDLE = 1
    WAIT_DATA = 2
    CAPTURING = 3
    FINISHED = 4


class State(enum.Enum):
    """State of a single capture block"""
    CAPTURING = 1         # capture-init has been called, but not capture-done
    COMPLETE = 2          # capture-done has been called


class EnumEncoder(json.JSONEncoder):
    def default(self, obj):
        if isinstance(obj, enum.Enum):
            return obj.name
        return json.JSONEncoder.default(self, obj)


class FlagStream():
    """Small helper class to capture info around each captured
    flag stream."""
    def __init__(self, capture_block_id, n_chans, n_bls, dtype, n_substreams):
        self._capture_block_id = capture_block_id
        self._n_chans = n_chans
        self._n_bls = n_bls
        self._n_substreams = n_substreams
        self._n_chans_per_substream = self._n_chans // self._n_substreams
        self._dtype = dtype
        self._dumps = {}
        self._max_dump_index = 0

    def add_dump(self, dump_index, channel0):
        """Track with portions of the substreams are actually written.
        Not explicitly used, but will be in the future (and partially needed
        now for chunk_info)."""
        if dump_index not in self._dumps:
            self._dumps[dump_index] = self._n_substreams * [False]
        self._dumps[dump_index][channel0 // self._n_chans_per_substream] = 1
        self._max_dump_index = max(self._max_dump_index, dump_index)

    def get_info(self):
        """Return an info dict for use in ChunkStore."""
        dump_count = len(self._dumps)
        if dump_count == 0:
            return None
        chunk_info = {}
        chunk_info['dtype'] = self._dtype
        chunk_info['shape'] = (self._max_dump_index + 1, self._n_chans, self._n_bls)
        # Chunks is a tuple of tuples with an entry for each
        # chunk that *should* have been written to disk
        chunk_info['chunks'] = ((self._max_dump_index + 1) * (1,),
                                (self._n_substreams * (self._n_chans_per_substream,)),
                                (self._n_bls,))
        return chunk_info


def _warn_if_positive(value):
    return Sensor.Status.WARN if value > 0 else Sensor.Status.NOMINAL


class FlagWriterServer(DeviceServer):
    VERSION = "sdp-flag-writer-0.1"
    BUILD_STATE = "katsdpflagwriter-" + katsdpflagwriter.__version__

    def __init__(self, host, port, loop,
                 endpoints, flag_interface, flags_ibv,
                 npy_path, telstate, flags_name):
        self._npy_path = npy_path
        self._telstate_flags = telstate.view(flags_name)
        self._telstate = telstate
        self._endpoints = endpoints
        self._interface_address = katsdpservices.get_interface_address(flag_interface)
        self._capture_block_state = {}
         # track the status of each capture block we have seen to date
        self._capture_block_stops = defaultdict(int)
         # track the stops received for each capture block
         # if the number of stops is equal to the number of receiving endpoints
         # then we mark this is done, even if we have not had an explicit capture-done
        self._flags_name = flags_name
        self._flag_streams = {}
         # track the dumps written out for each handled flag stream

        self._build_state_sensor = Sensor(str, "build-state", "SDP Flag Writer build state.")
        self._status_sensor = Sensor(Status, "status", "The current status of the flag writer process.")
        self._input_heaps_sensor = Sensor(int, "input-heaps-total",
                                          "Number of input heaps captured in this session.")
        self._input_dumps_sensor = Sensor(int, "input-dumps-total",
                                          "Number of complete input dumps captured in this session.")
        self._input_incomplete_sensor = Sensor(int, "input-incomplete-heaps-total",
                                               "Number of heaps dropped due to being incomplete.",
                                               status_func=_warn_if_positive)
        self._input_bytes_sensor = Sensor(int, "input-bytes-total",
                                          "Number of payload bytes received in this session.")
        self._output_heaps_sensor = Sensor(int, "output-heaps-total",
                                           "Number of heaps written to disk in this session.")
        self._input_partial_dumps_sensor = Sensor(int, "input-partial-dumps-total",
                                                  "Number of partial dumps stored (due to age or early done).")
        self._last_dump_timestamp_sensor = Sensor(int, "last-dump-timestamp", "Timestamp of the last dump received.")
        self._output_seconds_total_sensor = Sensor(float, "output-seconds-total", "Accumulated time spent writing flag dumps.", "s")
        self._capture_block_state_sensor = Sensor(str, "capture-block-state",
                                                  "JSON dict with the state of each capture block seen in this session.",
                                                  default='{}')

        super().__init__(host, port, loop=loop)

        self._build_state_sensor.value = self.BUILD_STATE
        self.sensors.add(self._build_state_sensor)
        self._status_sensor.value = Status.IDLE
        self.sensors.add(self._status_sensor)
        self.sensors.add(self._input_heaps_sensor)
        self.sensors.add(self._input_dumps_sensor)
        self.sensors.add(self._input_incomplete_sensor)
        self.sensors.add(self._input_partial_dumps_sensor)
        self.sensors.add(self._input_bytes_sensor)
        self.sensors.add(self._output_heaps_sensor)
        self.sensors.add(self._last_dump_timestamp_sensor)
        self.sensors.add(self._output_seconds_total_sensor)
        self.sensors.add(self._capture_block_state_sensor)
<<<<<<< HEAD

        self._rx = spead2.recv.asyncio.Stream(spead2.ThreadPool(),
                                              max_heaps=2 * self._n_streams,
                                              ring_heaps=2 * self._n_streams,
                                              contiguous_only=False)
=======
>>>>>>> 2bfa7084

        try:
            self._n_chans = self._telstate_flags['n_chans']
            self._n_bls = self._telstate_flags['n_bls']
            self._int_time = self._telstate_flags['int_time']
            self._n_substreams = self._n_chans // self._telstate_flags['n_chans_per_substream']
            flag_heap_size = self._telstate_flags['n_chans_per_substream'] * self._n_bls
        except KeyError:
            logger.error("Unable to find flag sizing params (n_bls, n_chans, int_time or n_chans_per_substream) for stream {} in telstate."
                         .format(self._flags_name))
            raise

        self._rx = spead2.recv.asyncio.Stream(spead2.ThreadPool(),
                                              max_heaps=2 * self._n_substreams,
                                              ring_heaps=8 * self._n_substreams,
                                              contiguous_only=False)
        # max_heaps + ring_heaps + unreleased (2)
        n_memory_buffers = 12 * self._n_substreams
        memory_pool = spead2.MemoryPool(flag_heap_size, flag_heap_size + 4096,
                                        n_memory_buffers, n_memory_buffers)
        self._rx.set_memory_pool(memory_pool)
        self._rx.set_memcpy(spead2.MEMCPY_NONTEMPORAL)
        self._rx.stop_on_stop_item = False
        if flags_ibv:
            endpoint_tuples = [(endpoint.host, endpoint.port) for endpoint in self._endpoints]
            self._rx.add_udp_ibv_reader(endpoint_tuples, self._interface_address,
                                        buffer_size=16 * 1024**2)
        else:
            for endpoint in self._endpoints:
                if self._interface_address is not None:
                    self._rx.add_udp_reader(endpoint.host, endpoint.port,
                                            buffer_size=flag_heap_size + 4096,
                                            interface_address=self._interface_address)
                else:
                    self._rx.add_udp_reader(endpoint.port, bind_hostname=endpoint.host,
                                            buffer_size=flag_heap_size + 4096)

    def _set_capture_block_state(self, capture_block_id, state):
        if state == State.COMPLETE:
            # Remove if present
            self._capture_block_state.pop(capture_block_id, None)
        else:
            self._capture_block_state[capture_block_id] = state
        dumped = json.dumps(self._capture_block_state, sort_keys=True, cls=EnumEncoder)
        self._capture_block_state_sensor.value = dumped

    def _get_capture_block_state(self, capture_block_id):
        return self._capture_block_state.get(capture_block_id, None)

    def _store_flags(self, flags, capture_block_id, dump_index, channel0):
        # use ChunkStore compatible chunking scheme
        dump_key = "{}_{}/flags/{:05d}_{:05d}_00000".format(capture_block_id, self._flags_name, int(dump_index), int(channel0))
        flag_filename_temp = os.path.join(self._npy_path, "{}.writing.npy".format(dump_key))
        flag_filename = os.path.join(self._npy_path, "{}.npy".format(dump_key))

        try:
            os.makedirs(os.path.dirname(flag_filename), exist_ok=True)

            st = time.time()
            with open(flag_filename_temp, 'wb') as f:
                np.save(f, flags)
                # Ensure we commit to disk now to avoid lumpiness later
                f.flush()
                os.fsync(f)
                f.close()

            os.rename(flag_filename_temp, flag_filename)
            et = time.time()

            self._output_seconds_total_sensor.value += et - st
            self._last_dump_timestamp_sensor.value = et
            logger.info("Saved flag dump to disk in %s at %.2f MBps", flag_filename,
                        (flags.nbytes / 1e6) / (et - st))
            self._output_heaps_sensor.value += 1
            self._flag_streams[capture_block_id].add_dump(dump_index, channel0)
        except OSError as e:
            # If we fail to save, log the error, but discard dump and bumble on
            logger.error("Failed to store flag dump to %s (%s)", flag_filename, e)

    def stop_spead(self):
        self._rx.stop()

    async def do_capture(self):
        n_dumps = 0
        try:
            self._status_sensor.value = Status.WAIT_DATA
            logger.info("Waiting for data...")
            ig = spead2.ItemGroup()
            first = True
            while True:
                heap = await self._rx.get()
                if first:
                    logger.info("First flag heap received...")
                    self._status_sensor.value = Status.CAPTURING
                    first = False
                if heap.is_end_of_stream():
                    logger.info("Stop packet received")
                if isinstance(heap, spead2.recv.IncompleteHeap):
                    if self._input_incomplete_sensor.value % 100 == 0:
                        logger.warning("dropped incomplete heap %d "
                                       "(received %d/%d bytes of payload)",
                                       heap.cnt, heap.received_length, heap.heap_length)
                    self._input_incomplete_sensor.value += 1
                    updated = {}
                else:
                    updated = ig.update(heap)
                if 'timestamp' in updated:
                    flags = ig['flags'].value
                    channel0 = ig['frequency'].value
                    dump_index = int(ig['dump_index'].value)

                    cbid = ig['capture_block_id'].value
                    if cbid not in self._flag_streams:
                        self._flag_streams[cbid] = FlagStream(cbid, self._n_chans, self._n_bls, flags.dtype, self._n_substreams)

                    cur_state = self._get_capture_block_state(cbid)
                    if cur_state == State.COMPLETE:
                        logger.error("Received flags for CBID %s after capture done. These flags will be *discarded*.", cbid)
                        continue
                    elif not cur_state:
                        logger.warning("Received flags for CBID %s unexpectedly (before an init).", cbid)
                        self._set_capture_block_state(cbid, State.CAPTURING)

                    if dump_index >= n_dumps:
                        n_dumps = dump_index + 1
                        self._input_dumps_sensor.value = n_dumps
                    self._store_flags(flags, cbid, dump_index, channel0)
                    self._input_heaps_sensor.value += 1
                    self._input_bytes_sensor.value += flags.nbytes
        except spead2.Stopped:
            logger.info("SPEAD receiver stopped.")
             # Ctrl-C or halt (stop packets ignored)
        except Exception:
            logger.exception("Error in SPEAD receiver")
        finally:
            self._input_bytes_sensor.value = 0
            self._input_heaps_sensor.value = 0
            self._input_dumps_sensor.value = 0
            self._status_sensor.value = Status.FINISHED

    async def request_capture_init(self, ctx, capture_block_id: str) -> None:
        """Start an observation"""
        if capture_block_id in self._capture_block_state:
            raise FailReply("Capture block ID {} is already active".format(capture_block_id))
        self._set_capture_block_state(capture_block_id, State.CAPTURING)

    def _get_capture_stream_name(self, capture_block_id):
        return "{}_{}".format(capture_block_id, self._flags_name)

    def _mark_cbid_complete(self, capture_block_id):
        """Inform other users of the on disk data that we are finished with a
        particular capture_block_id.
        """
        logger.info("Capture block %s flag capture complete.", capture_block_id)
        touch_file = os.path.join(self._npy_path, self._get_capture_stream_name(capture_block_id),
                                  "complete")
        os.makedirs(os.path.dirname(touch_file), exist_ok=True)
        with open(touch_file, 'a'):
            os.utime(touch_file, None)
        self._set_capture_block_state(capture_block_id, State.COMPLETE)

    def _write_telstate_meta(self, capture_block_id):
        """Write out chunk information for the specified CBID to telstate."""
        if capture_block_id not in self._flag_streams:
            logger.warning("No flag data received for cbid %s. Flag stream will not be usable.",
                           capture_block_id)
            return
        chunk_info = self._flag_streams[capture_block_id].get_info()
        if not chunk_info:
            logger.warning("No flag data successfully stored for cbid %s. Flag stream will not be usable.",
                           capture_block_id)
            return
        capture_stream_name = self._get_capture_stream_name(capture_block_id)
        telstate_capture = self._telstate.view(capture_stream_name)
        telstate_capture.add('chunk_name', capture_stream_name, immutable=True)
        telstate_capture.add('chunk_info', {'flags': chunk_info})
        logger.info("Written chunk information to telstate.")

    async def request_capture_done(self, ctx, capture_block_id: str) -> None:
        """Mark specified capture_block_id as complete and flush flag cache.
        """
        if capture_block_id not in self._capture_block_state:
            raise FailReply("Specified capture block ID {} is unknown.".format(capture_block_id))
        # Allow some time for stragglers to appear
        await asyncio.sleep(5, loop=self.loop)
        self._write_telstate_meta(capture_block_id)
        self._mark_cbid_complete(capture_block_id)


def on_shutdown(loop, server):
    loop.remove_signal_handler(signal.SIGINT)
    loop.remove_signal_handler(signal.SIGTERM)
     # in case the exit code below borks, we allow shutdown via traditional means
    server.stop_spead()
    server.halt()


async def run(loop, server):
    await server.start()
    for sig in [signal.SIGINT, signal.SIGTERM]:
        loop.add_signal_handler(sig, lambda: on_shutdown(loop, server))
    await server.do_capture()
    await server.join()


if __name__ == '__main__':
    katsdpservices.setup_logging()
    logger = logging.getLogger("katsdpflagwriter")
    katsdpservices.setup_restart()

    parser = katsdpservices.ArgumentParser()
    parser.add_argument('--npy-path', default="/var/kat/data", metavar='NPYPATH',
                        help='Root in which to write flag dumps in npy format.')
    parser.add_argument('--flags-spead', default=':7202', metavar='ENDPOINTS',
                        type=katsdptelstate.endpoint.endpoint_list_parser(7202),
                        help='Source port/multicast groups for flags SPEAD streams. '
                             '[default=%(default)s]')
    parser.add_argument('--flags-interface', metavar='INTERFACE',
                        help='Network interface to subscribe to for flag streams. '
                             '[default=auto]')
    parser.add_argument('--flags-name', type=str, default='sdp_l1_flags',
                        help='name for the flags stream. [default=%(default)s]', metavar='NAME')
    parser.add_argument('--flags-ibv', action='store_true',
                        help='Use ibverbs acceleration to receive flags')
    parser.add_argument('-p', '--port', type=int, default=2052, metavar='N',
                        help='KATCP host port [default=%(default)s]')
    parser.add_argument('-a', '--host', default="", metavar='HOST',
                        help='KATCP host address [default=all hosts]')

    args = parser.parse_args()

    if args.flags_ibv and flags.ibv_interface is None:
        parser.error("--flags-ibv requires --flags-interface")

    if not os.path.isdir(args.npy_path):
        logger.error("Specified NPY path, %s, does not exist.", args.npy_path)
        sys.exit(2)

    loop = asyncio.get_event_loop()

    server = FlagWriterServer(args.host, args.port, loop, args.flags_spead,
<<<<<<< HEAD
                              args.flags_interface, args.flags_ibv, args.npy_path,
                              telstate_flags, args.flags_name)
=======
                              args.flags_interface, args.npy_path,
                              args.telstate, args.flags_name)
>>>>>>> 2bfa7084
    logger.info("Started flag writer server.")

    loop.run_until_complete(run(loop, server))
    loop.close()<|MERGE_RESOLUTION|>--- conflicted
+++ resolved
@@ -148,14 +148,6 @@
         self.sensors.add(self._last_dump_timestamp_sensor)
         self.sensors.add(self._output_seconds_total_sensor)
         self.sensors.add(self._capture_block_state_sensor)
-<<<<<<< HEAD
-
-        self._rx = spead2.recv.asyncio.Stream(spead2.ThreadPool(),
-                                              max_heaps=2 * self._n_streams,
-                                              ring_heaps=2 * self._n_streams,
-                                              contiguous_only=False)
-=======
->>>>>>> 2bfa7084
 
         try:
             self._n_chans = self._telstate_flags['n_chans']
@@ -397,13 +389,8 @@
     loop = asyncio.get_event_loop()
 
     server = FlagWriterServer(args.host, args.port, loop, args.flags_spead,
-<<<<<<< HEAD
                               args.flags_interface, args.flags_ibv, args.npy_path,
-                              telstate_flags, args.flags_name)
-=======
-                              args.flags_interface, args.npy_path,
                               args.telstate, args.flags_name)
->>>>>>> 2bfa7084
     logger.info("Started flag writer server.")
 
     loop.run_until_complete(run(loop, server))
