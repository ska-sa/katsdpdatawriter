import logging
import enum
import json
import asyncio
from concurrent.futures import ThreadPoolExecutor
from typing import Any, Dict, List, Mapping, Optional

import numpy as np
import spead2
import spead2.recv.asyncio
import katsdpservices
import katdal
import katdal.chunkstore
from katdal.visdatav4 import FLAG_NAMES
from aiokatcp import DeviceServer, Sensor, SensorSet, FailReply
import katsdptelstate
from katsdptelstate.endpoint import Endpoint

import katsdpdatawriter
from . import spead_write
from .spead_write import RechunkerGroup
from .queue_space import QueueSpace


logger = logging.getLogger(__name__)


class Status(enum.Enum):
    """Status of the whole process"""
    WAIT_DATA = 1
    CAPTURING = 2
    FINISHED = 3


class State(enum.Enum):
    """State of a single capture block"""
    CAPTURING = 1         # capture-init has been called, but not capture-done
    COMPLETE = 2          # capture-done has been called


class EnumEncoder(json.JSONEncoder):
    """JSON encoder that stringifies enums"""
    def default(self, obj: Any) -> Any:
        if isinstance(obj, enum.Enum):
            return obj.name
        return json.JSONEncoder.default(self, obj)


class FlagWriter(spead_write.SpeadWriter):
    """Glue between :class:`~.SpeadWriter` and :class:`FlagWriterServer`."""
    def __init__(self, sensors: SensorSet, rx: spead2.recv.asyncio.Stream,
                 server: 'FlagWriterServer') -> None:
        super().__init__(sensors, rx)
        self._server = server

    def first_heap(self) -> None:
        logger.info("First flag heap received...")
        self.sensors['status'].value = Status.CAPTURING

    def rechunker_group(self, updated: Dict[str, spead2.Item]) -> Optional[RechunkerGroup]:
        cbid = updated['capture_block_id'].value
        return self._server.rechunker_group(cbid)


class FlagWriterServer(DeviceServer):
    """Top-level device server for flag writer service"""

    VERSION = "sdp-flag-writer-0.2"
    BUILD_STATE = "katsdpdatawriter-" + katsdpdatawriter.__version__

    def __init__(self, host: str, port: int, loop: asyncio.AbstractEventLoop,
                 endpoints: List[Endpoint], flag_interface: Optional[str], flags_ibv: bool,
                 chunk_store: katdal.chunkstore.ChunkStore, chunk_size: float,
                 telstate: katsdptelstate.TelescopeState,
                 input_name: str, output_name: str, rename_src: Mapping[str, str],
                 s3_endpoint_url: Optional[str],
                 max_workers: int, buffer_dumps: int) -> None:
        super().__init__(host, port, loop=loop)

        self._chunk_store = chunk_store
        self._telstate = telstate
        # track the status of each capture block we have seen to date
        self._capture_block_state = {}   # type: Dict[str, State]
        self._input_name = input_name
        self._output_name = output_name
        # rechunker group for each CBID
        self._flag_streams = {}          # type: Dict[str, RechunkerGroup]
        self._executor = ThreadPoolExecutor(max_workers=max_workers)

        self.sensors.add(Sensor(
            Status, "status", "The current status of the flag writer process."))
        self.sensors.add(Sensor(
            str, "capture-block-state",
            "JSON dict with the state of each capture block seen in this session.",
            default='{}', initial_status=Sensor.Status.NOMINAL))
        for sensor in spead_write.io_sensors():
            self.sensors.add(sensor)
        self.sensors.add(spead_write.device_status_sensor())

        telstate_input = telstate.view(input_name)
        in_chunks = spead_write.chunks_from_telstate(telstate_input)
        DATA_LOST = 1 << FLAG_NAMES.index('data_lost')
        self._arrays = [
            spead_write.make_array('flags', in_chunks, DATA_LOST, np.uint8, chunk_size)
        ]
        dump_size = sum(array.nbytes for array in self._arrays)
        self._executor_queue_space = QueueSpace(buffer_dumps * dump_size, loop=self.loop)
        spead_write.write_telstate(telstate, input_name, output_name, rename_src, s3_endpoint_url)

        rx = spead_write.make_receiver(
            endpoints, self._arrays,
            katsdpservices.get_interface_address(flag_interface), flags_ibv)
        self._writer = FlagWriter(self.sensors, rx, self)
        self._capture_task = loop.create_task(self._do_capture())

    def _set_capture_block_state(self, capture_block_id: str, state: State) -> None:
        if state == State.COMPLETE:
            # Remove if present
            self._capture_block_state.pop(capture_block_id, None)
        else:
            self._capture_block_state[capture_block_id] = state
        dumped = json.dumps(self._capture_block_state, sort_keys=True, cls=EnumEncoder)
        self.sensors['capture-block-state'].value = dumped

    def _get_capture_block_state(self, capture_block_id: str) -> Optional[State]:
        return self._capture_block_state.get(capture_block_id, None)

    def _get_capture_stream_name(self, capture_block_id: str) -> str:
        """Get the capture-stream name of the output stream"""
        return "{}_{}".format(capture_block_id, self._output_name)

    def _get_prefix(self, capture_block_id: str) -> str:
        """Get the prefix (aka bucket name) to use with the chunk store"""
        # S3 doesn't allow underscores in bucket names
        return self._get_capture_stream_name(capture_block_id).replace('_', '-')

    def rechunker_group(self, cbid: str) -> Optional[RechunkerGroup]:
        extra = dict(capture_block_id=cbid)
        if not self._get_capture_block_state(cbid):
            logger.error("Received flags for CBID %s outside of init/done. "
                         "These flags will be *discarded*.", cbid, extra=extra)
            return None

        if cbid not in self._flag_streams:
            self._flag_streams[cbid] = RechunkerGroup(
<<<<<<< HEAD
                self._executor, self._chunk_store, self._writer.sensors,
                self._get_prefix(cbid), self._arrays)
=======
                self._executor, self._executor_queue_space,
                self._chunk_store, self._writer.sensors, prefix, self._arrays)
>>>>>>> 6716c93e
        return self._flag_streams[cbid]

    async def _do_capture(self) -> None:
        """Run the entire capture process.

        This runs for the lifetime of the server.
        """
        try:
            spead_write.clear_io_sensors(self.sensors)
            self.sensors['status'].value = Status.WAIT_DATA
            logger.info("Waiting for data...")
            await self._writer.run()
        except Exception:
            logger.exception("Error in SPEAD receiver")
            self.sensors['device-status'].value = spead_write.DeviceStatus.FAIL
        finally:
            spead_write.clear_io_sensors(self.sensors)
            self.sensors['status'].value = Status.FINISHED
            self._executor.shutdown()

    async def request_capture_init(self, ctx, capture_block_id: str) -> None:
        """Start an observation"""
        if capture_block_id in self._capture_block_state:
            raise FailReply("Capture block ID {} is already active".format(capture_block_id))
        self._set_capture_block_state(capture_block_id, State.CAPTURING)

    def _mark_cbid_complete(self, capture_block_id: str) -> None:
        """Inform other users of the on disk data that we are finished with a
        particular capture_block_id.
        """
        extra = dict(capture_block_id=capture_block_id)
        logger.info("Capture block %s flag capture complete.", capture_block_id, extra=extra)
        self._chunk_store.mark_complete(self._get_prefix(capture_block_id))
        self._set_capture_block_state(capture_block_id, State.COMPLETE)

    async def _write_telstate_meta(self, capture_block_id: str) -> None:
        """Write out chunk information for the specified CBID to telstate."""
        extra = dict(capture_block_id=capture_block_id)
        if capture_block_id not in self._flag_streams:
            logger.warning("No flag data received for cbid %s. Flag stream will not be usable.",
                           capture_block_id, extra=extra)
            return
        rechunker_group = self._flag_streams[capture_block_id]
        chunk_info = await rechunker_group.get_chunk_info()
        capture_stream_name = self._get_capture_stream_name(capture_block_id)
        telstate_capture = self._telstate.view(capture_stream_name)
        telstate_capture.add('chunk_info', chunk_info, immutable=True)
        logger.info("Written chunk information to telstate.", extra=extra)

    async def request_capture_done(self, ctx, capture_block_id: str) -> None:
        """Mark specified capture_block_id as complete.

        It flushes the flag cache and writes chunk info into telstate.
        """
        if capture_block_id not in self._capture_block_state:
            raise FailReply("Specified capture block ID {} is unknown.".format(capture_block_id))
        # Allow some time for stragglers to appear
        await asyncio.sleep(5, loop=self.loop)
        await self._write_telstate_meta(capture_block_id)
        self._mark_cbid_complete(capture_block_id)

    async def stop(self, cancel: bool = True) -> None:
        self._writer.stop()
        await self._capture_task
        await super().stop(cancel)<|MERGE_RESOLUTION|>--- conflicted
+++ resolved
@@ -143,13 +143,8 @@
 
         if cbid not in self._flag_streams:
             self._flag_streams[cbid] = RechunkerGroup(
-<<<<<<< HEAD
-                self._executor, self._chunk_store, self._writer.sensors,
-                self._get_prefix(cbid), self._arrays)
-=======
                 self._executor, self._executor_queue_space,
-                self._chunk_store, self._writer.sensors, prefix, self._arrays)
->>>>>>> 6716c93e
+                self._chunk_store, self._writer.sensors, self._get_prefix(cbid), self._arrays)
         return self._flag_streams[cbid]
 
     async def _do_capture(self) -> None:
